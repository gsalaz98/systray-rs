--- conflicted
+++ resolved
@@ -10,7 +10,6 @@
 keywords = ["gui"]
 
 [dependencies]
-<<<<<<< HEAD
 log="0.3"
 
 [target.'cfg(target_os = "windows")'.dependencies]
@@ -22,20 +21,4 @@
 # [target.'cfg(target_os = "macos")'.dependencies]
 # objc="*"
 # cocoa="*"
-# core-foundation="*"
-=======
-log = "*"
-
-[target.'cfg(target_os = "windows")'.dependencies]
-kernel32-sys = { git = "https://github.com/application-developer-DA/winapi-rs.git", branch = "0.2" }
-shell32-sys = { git = "https://github.com/application-developer-DA/winapi-rs.git", branch = "0.2" }
-user32-sys = { git = "https://github.com/application-developer-DA/winapi-rs.git", branch = "0.2" }
-winapi = { git = "https://github.com/application-developer-DA/winapi-rs.git", branch = "0.2" }
-
-libc = "*"
->>>>>>> d12dd5ec
-
-[target.'cfg(target_os = "macos")'.dependencies]
-objc = "*"
-cocoa = "*"
-core-foundation = "*"+# core-foundation="*"